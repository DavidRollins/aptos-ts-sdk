// Copyright © Aptos Foundation
// SPDX-License-Identifier: Apache-2.0

/* eslint-disable no-bitwise */
import { MAX_U32_NUMBER } from "./consts";
import { Uint8, Uint16, Uint32, Uint64, Uint128, Uint256 } from "../types";

/**
 * This interface exists to define Deserializable<T> inputs for functions that
 * deserialize a byte buffer into a type T.
 * It is not intended to be implemented or extended, because Typescript has no support
 * for static methods in interfaces.
 *
 * @template T - The type that this will deserialize into.
 * @group Implementation
 * @category BCS
 */
export interface Deserializable<T> {
  /**
   * Deserializes the buffered bytes into an instance of the specified class type.
   * This function provides an alternative syntax for deserialization, allowing users to call
   * `deserializer.deserialize(MyClass)` instead of `MyClass.deserialize(deserializer)`.
   *
   * @param deserializer - The deserializer instance with the buffered bytes.
   * @returns The deserialized value of class type T.
   * @example
   * ```typescript
   * const deserializer = new Deserializer(new Uint8Array([1, 2, 3]));
   * const value = deserializer.deserialize(MyClass); // where MyClass has a `deserialize` function
   * // value is now an instance of MyClass
   * // equivalent to `const value = MyClass.deserialize(deserializer)`
   * ```
   * @group Implementation
   * @category BCS
   */
  deserialize(deserializer: Deserializer): T;
}

/**
 * A class that provides methods for deserializing various data types from a byte buffer.
 * It supports deserialization of primitive types, strings, and complex objects using a BCS (Binary Common Serialization) layout.
 * @group Implementation
 * @category BCS
 */
export class Deserializer {
  private buffer: ArrayBuffer;

  private offset: number;

  /**
   * Creates a new instance of the class with a copy of the provided data buffer.
   * This prevents outside mutation of the buffer.
   *
   * @param data - The data to be copied into the internal buffer as a Uint8Array.
   * @group Implementation
   * @category BCS
   */
  constructor(data: Uint8Array) {
    // copies data to prevent outside mutation of buffer.
    this.buffer = new ArrayBuffer(data.length);
    new Uint8Array(this.buffer).set(data, 0);
    this.offset = 0;
  }

  /**
   * Reads a specified number of bytes from the buffer and advances the offset.
   *
   * @param length - The number of bytes to read from the buffer.
   * @throws Throws an error if the read operation exceeds the buffer's length.
   * @group Implementation
   * @category BCS
   */
  private read(length: number): ArrayBuffer {
    if (this.offset + length > this.buffer.byteLength) {
      throw new Error("Reached to the end of buffer");
    }

    const bytes = this.buffer.slice(this.offset, this.offset + length);
    this.offset += length;
    return bytes;
  }

  /**
   * Returns the number of bytes remaining in the buffer.
   *
   * This information is useful to determine if there's more data to be read.
   *
   * @returns The number of bytes remaining in the buffer.
   * @group Implementation
   * @category BCS
   */
  remaining(): number {
    return this.buffer.byteLength - this.offset;
  }

  /**
   * @deprecated use `deserializeOption` instead.
   * Deserializes a UTF-8 encoded string from a byte array. It first reads the length of the string in bytes,
   * followed by the actual byte content, and decodes it into a string.
   *
   * BCS layout for "string": string_length | string_content
   * where string_length is a u32 integer encoded as a uleb128 integer, equal to the number of bytes in string_content.
   *
   * @example
   * ```typescript
   * const deserializer = new Deserializer(new Uint8Array([8, 49, 50, 51, 52, 97, 98, 99, 100]));
   * assert(deserializer.deserializeStr() === "1234abcd");
   * ```
   * @group Implementation
   * @category BCS
   */
  deserializeStr(): string {
    const value = this.deserializeBytes();
    const textDecoder = new TextDecoder();
    return textDecoder.decode(value);
  }

  /**
   * Deserializes an optional value from the buffer.
   *
<<<<<<< HEAD
   * The BCS layout for Optional<String> is 0 if none, else 1 followed by the string length and string content.
   * @returns The deserialized string if it exists, otherwise undefined.
   * @example
   * ```typescript
   * const deserializer = new Deserializer(new Uint8Array([0x00]));
   * assert(deserializer.deserializeOptionStr() === undefined);
   * const deserializer = new Deserializer(new Uint8Array([1, 8, 49, 50, 51, 52, 97, 98, 99, 100]));
   * assert(deserializer.deserializeOptionStr() === "1234abcd");
   * ```
   * @group Implementation
   * @category BCS
   */
  deserializeOptionStr(): string | undefined {
    const exists = this.deserializeBool();
    return exists ? this.deserializeStr() : undefined;
  }

  /**
   * Deserializes an optional deserializable class.
=======
   * The BCS layout for Optional<T> starts with a boolean byte (0 if none, 1 if some),
   * followed by the value if present.
   *
   * @template T - The type of the value to deserialize
   * @param type - Either a Deserializable class or one of the string literals: "string", "bytes", or "fixedBytes"
   * @param len - Required length when type is "fixedBytes", ignored otherwise
   * @returns The deserialized value if present, undefined otherwise
>>>>>>> a3012683
   *
   * @throws {Error} When "fixedBytes" is specified without a length
   *
   * @example
   * ```typescript
   * // Deserialize an optional string
   * const deserializer = new Deserializer(new Uint8Array([1, 3, 97, 98, 99]));
   * const optStr = deserializer.deserializeOption("string");
   * // optStr === "abc"
   *
   * // Deserialize an optional custom type
   * const deserializer = new Deserializer(new Uint8Array([0]));
<<<<<<< HEAD
   * const value = deserializer.deserializeOption(MyClass); // where MyClass has a `deserialize` function
   * // value is undefined
   *
   * @param cls The BCS-deserializable class to deserialize the buffered bytes into.
   *
   * @returns The deserialized value of class type T or undefined if no value exists.
   * @group Implementation
   * @category BCS
=======
   * const optValue = deserializer.deserializeOption(MyClass);
   * // optValue === undefined
   *
   * // Deserialize optional bytes
   * const deserializer = new Deserializer(new Uint8Array([1, 3, 1, 2, 3]));
   * const optBytes = deserializer.deserializeOption("bytes");
   * // optBytes === Uint8Array[1, 2, 3]
   *
   * // Deserialize optional fixed bytes
   * const deserializer = new Deserializer(new Uint8Array([1, 1, 2, 3, 4]));
   * const optBytes = deserializer.deserializeOption("fixedBytes", 4);
   * // optBytes === Uint8Array[1, 2, 3, 4]
   * ```
>>>>>>> a3012683
   */
  deserializeOption(type: "string"): string | undefined;
  deserializeOption(type: "bytes"): Uint8Array | undefined;
  deserializeOption(type: "fixedBytes", len: number): Uint8Array | undefined;
  deserializeOption<T>(type: Deserializable<T>): T | undefined;
  deserializeOption<T>(
    type: Deserializable<T> | "string" | "bytes" | "fixedBytes",
    len?: number,
  ): T | string | Uint8Array | undefined {
    const exists = this.deserializeBool();
    if (!exists) return undefined;

    if (type === "string") {
      return this.deserializeStr();
    }
    if (type === "bytes") {
      return this.deserializeBytes();
    }
    if (type === "fixedBytes") {
      if (len === undefined) {
        throw new Error("Fixed bytes length not provided");
      }
      return this.deserializeFixedBytes(len);
    }

    return this.deserialize(type);
  }

  /**
   * Deserializes an array of bytes.
   *
   * The BCS layout for "bytes" consists of a bytes_length followed by the bytes themselves, where bytes_length is a u32 integer
   * encoded as a uleb128 integer, indicating the length of the bytes array.
   *
   * @returns {Uint8Array} The deserialized array of bytes.
   * @group Implementation
   * @category BCS
   */
  deserializeBytes(): Uint8Array {
    const len = this.deserializeUleb128AsU32();
    return new Uint8Array(this.read(len));
  }

  /**
   * Deserializes an array of bytes of a specified length.
   *
   * @param len - The number of bytes to read from the source.
   * @group Implementation
   * @category BCS
   */
  deserializeFixedBytes(len: number): Uint8Array {
    return new Uint8Array(this.read(len));
  }

  /**
   * Deserializes a boolean value from a byte stream.
   *
   * The BCS layout for a boolean uses one byte, where "0x01" represents true and "0x00" represents false.
   * An error is thrown if the byte value is not valid.
   *
   * @returns The deserialized boolean value.
   * @throws Throws an error if the boolean value is invalid.
   * @group Implementation
   * @category BCS
   */
  deserializeBool(): boolean {
    const bool = new Uint8Array(this.read(1))[0];
    if (bool !== 1 && bool !== 0) {
      throw new Error("Invalid boolean value");
    }
    return bool === 1;
  }

  /**
   * Deserializes a uint8 number from the binary data.
   *
   * BCS layout for "uint8": One byte. Binary format in little-endian representation.
   *
   * @returns {number} The deserialized uint8 number.
   * @group Implementation
   * @category BCS
   */
  deserializeU8(): Uint8 {
    return new DataView(this.read(1)).getUint8(0);
  }

  /**
   * Deserializes a uint16 number from a binary format in little-endian representation.
   *
   * BCS layout for "uint16": Two bytes.
   * @example
   * ```typescript
   * const deserializer = new Deserializer(new Uint8Array([0x34, 0x12]));
   * assert(deserializer.deserializeU16() === 4660);
   * ```
   * @group Implementation
   * @category BCS
   */
  deserializeU16(): Uint16 {
    return new DataView(this.read(2)).getUint16(0, true);
  }

  /**
   * Deserializes a uint32 number from a binary format in little-endian representation.
   *
   * BCS layout for "uint32": Four bytes.
   * @example
   * ```typescript
   * const deserializer = new Deserializer(new Uint8Array([0x78, 0x56, 0x34, 0x12]));
   * assert(deserializer.deserializeU32() === 305419896);
   * ```
   * @group Implementation
   * @category BCS
   */
  deserializeU32(): Uint32 {
    return new DataView(this.read(4)).getUint32(0, true);
  }

  /**
   * Deserializes a uint64 number.
   *
   * This function combines two 32-bit values to return a 64-bit unsigned integer in little-endian representation.
   * @example
   * ```typescript
   * const deserializer = new Deserializer(new Uint8Array([0x00, 0xEF, 0xCD, 0xAB, 0x78, 0x56, 0x34, 0x12]));
   * assert(deserializer.deserializeU64() === 1311768467750121216);
   * ```
   * @group Implementation
   * @category BCS
   */
  deserializeU64(): Uint64 {
    const low = this.deserializeU32();
    const high = this.deserializeU32();

    // combine the two 32-bit values and return (little endian)
    return BigInt((BigInt(high) << BigInt(32)) | BigInt(low));
  }

  /**
   * Deserializes a uint128 number from its binary representation.
   * This function combines two 64-bit values to return a single uint128 value in little-endian format.
   *
   * @returns {BigInt} The deserialized uint128 number.
   * @group Implementation
   * @category BCS
   */
  deserializeU128(): Uint128 {
    const low = this.deserializeU64();
    const high = this.deserializeU64();

    // combine the two 64-bit values and return (little endian)
    return BigInt((high << BigInt(64)) | low);
  }

  /**
   * Deserializes a uint256 number from its binary representation.
   *
   * The BCS layout for "uint256" consists of thirty-two bytes in little-endian format.
   *
   * @returns {BigInt} The deserialized uint256 number.
   * @group Implementation
   * @category BCS
   */
  deserializeU256(): Uint256 {
    const low = this.deserializeU128();
    const high = this.deserializeU128();

    // combine the two 128-bit values and return (little endian)
    return BigInt((high << BigInt(128)) | low);
  }

  /**
   * Deserializes a uleb128 encoded uint32 number.
   *
   * This function is used for interpreting lengths of variable-length sequences and tags of enum values in BCS encoding.
   *
   * @throws {Error} Throws an error if the parsed value exceeds the maximum uint32 number.
   * @returns {number} The deserialized uint32 value.
   * @group Implementation
   * @category BCS
   */
  deserializeUleb128AsU32(): Uint32 {
    let value: bigint = BigInt(0);
    let shift = 0;

    while (value < MAX_U32_NUMBER) {
      const byte = this.deserializeU8();
      value |= BigInt(byte & 0x7f) << BigInt(shift);

      if ((byte & 0x80) === 0) {
        break;
      }
      shift += 7;
    }

    if (value > MAX_U32_NUMBER) {
      throw new Error("Overflow while parsing uleb128-encoded uint32 value");
    }

    return Number(value);
  }

  /**
   * Helper function that primarily exists to support alternative syntax for deserialization.
   * That is, if we have a `const deserializer: new Deserializer(...)`, instead of having to use
   * `MyClass.deserialize(deserializer)`, we can call `deserializer.deserialize(MyClass)`.
   *
   * @example const deserializer = new Deserializer(new Uint8Array([1, 2, 3]));
   * const value = deserializer.deserialize(MyClass); // where MyClass has a `deserialize` function
   * // value is now an instance of MyClass
   * // equivalent to `const value = MyClass.deserialize(deserializer)`
   * @param cls The BCS-deserializable class to deserialize the buffered bytes into.
   *
   * @returns the deserialized value of class type T
   * @group Implementation
   * @category BCS
   */
  deserialize<T>(cls: Deserializable<T>): T {
    // NOTE: `deserialize` in `cls.deserialize(this)` here is a static method defined in `cls`,
    // It is separate from the `deserialize` instance method defined here in Deserializer.
    return cls.deserialize(this);
  }

  /**
   * Deserializes an array of BCS Deserializable values given an existing Deserializer instance with a loaded byte buffer.
   *
   * @param cls The BCS-deserializable class to deserialize the buffered bytes into.
   * @returns An array of deserialized values of type T.
   * @example
   * // serialize a vector of addresses
   * const addresses = new Array<AccountAddress>(
   *   AccountAddress.from("0x1"),
   *   AccountAddress.from("0x2"),
   *   AccountAddress.from("0xa"),
   *   AccountAddress.from("0xb"),
   * );
   * const serializer = new Serializer();
   * serializer.serializeVector(addresses);
   * const serializedBytes = serializer.toUint8Array();
   *
   * // deserialize the bytes into an array of addresses
   * const deserializer = new Deserializer(serializedBytes);
   * const deserializedAddresses = deserializer.deserializeVector(AccountAddress);
   * // deserializedAddresses is now an array of AccountAddress instances
   * @group Implementation
   * @category BCS
   */
  deserializeVector<T>(cls: Deserializable<T>): Array<T> {
    const length = this.deserializeUleb128AsU32();
    const vector = new Array<T>();
    for (let i = 0; i < length; i += 1) {
      vector.push(this.deserialize(cls));
    }
    return vector;
  }
}<|MERGE_RESOLUTION|>--- conflicted
+++ resolved
@@ -118,27 +118,6 @@
   /**
    * Deserializes an optional value from the buffer.
    *
-<<<<<<< HEAD
-   * The BCS layout for Optional<String> is 0 if none, else 1 followed by the string length and string content.
-   * @returns The deserialized string if it exists, otherwise undefined.
-   * @example
-   * ```typescript
-   * const deserializer = new Deserializer(new Uint8Array([0x00]));
-   * assert(deserializer.deserializeOptionStr() === undefined);
-   * const deserializer = new Deserializer(new Uint8Array([1, 8, 49, 50, 51, 52, 97, 98, 99, 100]));
-   * assert(deserializer.deserializeOptionStr() === "1234abcd");
-   * ```
-   * @group Implementation
-   * @category BCS
-   */
-  deserializeOptionStr(): string | undefined {
-    const exists = this.deserializeBool();
-    return exists ? this.deserializeStr() : undefined;
-  }
-
-  /**
-   * Deserializes an optional deserializable class.
-=======
    * The BCS layout for Optional<T> starts with a boolean byte (0 if none, 1 if some),
    * followed by the value if present.
    *
@@ -146,7 +125,6 @@
    * @param type - Either a Deserializable class or one of the string literals: "string", "bytes", or "fixedBytes"
    * @param len - Required length when type is "fixedBytes", ignored otherwise
    * @returns The deserialized value if present, undefined otherwise
->>>>>>> a3012683
    *
    * @throws {Error} When "fixedBytes" is specified without a length
    *
@@ -159,16 +137,6 @@
    *
    * // Deserialize an optional custom type
    * const deserializer = new Deserializer(new Uint8Array([0]));
-<<<<<<< HEAD
-   * const value = deserializer.deserializeOption(MyClass); // where MyClass has a `deserialize` function
-   * // value is undefined
-   *
-   * @param cls The BCS-deserializable class to deserialize the buffered bytes into.
-   *
-   * @returns The deserialized value of class type T or undefined if no value exists.
-   * @group Implementation
-   * @category BCS
-=======
    * const optValue = deserializer.deserializeOption(MyClass);
    * // optValue === undefined
    *
@@ -182,7 +150,8 @@
    * const optBytes = deserializer.deserializeOption("fixedBytes", 4);
    * // optBytes === Uint8Array[1, 2, 3, 4]
    * ```
->>>>>>> a3012683
+   * @group Implementation
+   * @category BCS
    */
   deserializeOption(type: "string"): string | undefined;
   deserializeOption(type: "bytes"): Uint8Array | undefined;
