--- conflicted
+++ resolved
@@ -50,20 +50,6 @@
   }
 
   /**
-<<<<<<< HEAD
-   * Get the public key in bytes as a Uint8Array.
-   *
-   * @returns Uint8Array representation of the public key.
-   * @group Implementation
-   * @category Serialization
-   */
-  toUint8Array(): Uint8Array {
-    return this.bcsToBytes();
-  }
-
-  /**
-=======
->>>>>>> 825ca736
    * Verifies a signed message using the ephemeral public key.
    *
    * @param args - The arguments for the verification.
@@ -155,20 +141,6 @@
   }
 
   /**
-<<<<<<< HEAD
-   * Get the public key in bytes (Uint8Array).
-   *
-   * @returns Uint8Array representation of the public key
-   * @group Implementation
-   * @category Serialization
-   */
-  toUint8Array(): Uint8Array {
-    return this.bcsToBytes();
-  }
-
-  /**
-=======
->>>>>>> 825ca736
    * Deserializes an ephemeral signature from a hexadecimal input.
    * This function allows you to convert a hexadecimal representation of an ephemeral signature into its deserialized form for
    * further processing.
