// Copyright © Aptos Foundation
// SPDX-License-Identifier: Apache-2.0

import { Account } from "./Account";
import { MultiKey, MultiKeySignature, PublicKey } from "../core/crypto";
import { AccountAddress, AccountAddressInput } from "../core/accountAddress";
import { HexInput, SigningScheme } from "../types";
import { AccountAuthenticatorMultiKey } from "../transactions/authenticator/account";
import { AnyRawTransaction } from "../transactions/types";
import { AbstractKeylessAccount, KeylessSigner } from "./AbstractKeylessAccount";
import { AptosConfig } from "../api/aptosConfig";

/**
 * Arguments required to verify a multi-key signature against a given message.
 *
 * @param message - The original message that was signed.
 * @param signature - The multi-key signature to be verified.
 * @group Implementation
 * @category Account (On-Chain Model)
 */
export interface VerifyMultiKeySignatureArgs {
  message: HexInput;
  signature: MultiKeySignature;
}

/**
 * Signer implementation for the MultiKey authentication scheme.
 *
 * This account utilizes an M of N signing scheme, where M and N are specified in the {@link MultiKey}.
 * It signs messages using an array of M accounts, each corresponding to a public key in the {@link MultiKey}.
 *
 * Note: Generating a signer instance does not create the account on-chain.
 * @group Implementation
 * @category Account (On-Chain Model)
 */
export class MultiKeyAccount implements Account, KeylessSigner {
  /**
   * Public key associated with the account
   * @group Implementation
   * @category Account (On-Chain Model)
   */
  readonly publicKey: MultiKey;

  /**
   * Account address associated with the account
   * @group Implementation
   * @category Account (On-Chain Model)
   */
  readonly accountAddress: AccountAddress;

  /**
   * Signing scheme used to sign transactions
   * @group Implementation
   * @category Account (On-Chain Model)
   */
  readonly signingScheme: SigningScheme;

  /**
   * The signers used to sign messages.  These signers should correspond to public keys in the
   * MultiKeyAccount's public key.  The number of signers should be equal or greater
   * than this.publicKey.signaturesRequired
   * @group Implementation
   * @category Account (On-Chain Model)
   */
  readonly signers: Account[];

  /**
   * An array of indices where for signer[i], signerIndicies[i] is the index of the corresponding public key in
   * publicKey.publicKeys.  Used to derive the right public key to use for verification.
   * @group Implementation
   * @category Account (On-Chain Model)
   */
  // TODO: Rename Indicies to Indices
  readonly signerIndicies: number[];

  readonly signaturesBitmap: Uint8Array;

  /**
   * Constructs a MultiKeyAccount instance, which requires multiple signatures for transactions.
   *
   * @param args - The arguments for creating a MultiKeyAccount.
   * @param args.multiKey - The multikey of the account consisting of N public keys and a number M representing the required signatures.
   * @param args.signers - An array of M signers that will be used to sign the transaction.
   * @param args.address - An optional account address input. If not provided, the derived address from the public key will be used.
   * @group Implementation
   * @category Account (On-Chain Model)
   */
  constructor(args: { multiKey: MultiKey; signers: Account[]; address?: AccountAddressInput }) {
    const { multiKey, signers, address } = args;

    this.publicKey = multiKey;
    this.signingScheme = SigningScheme.MultiKey;

    this.accountAddress = address ? AccountAddress.from(address) : this.publicKey.authKey().derivedAddress();

    // Get the index of each respective signer in the bitmap
    const bitPositions: number[] = [];
    for (const signer of signers) {
      bitPositions.push(this.publicKey.getIndex(signer.publicKey));
    }
    // Zip signers and bit positions and sort signers by bit positions in order
    // to ensure the signature is signed in ascending order according to the bitmap.
    // Authentication on chain will fail otherwise.
    const signersAndBitPosition: [Account, number][] = signers.map((signer, index) => [signer, bitPositions[index]]);
    signersAndBitPosition.sort((a, b) => a[1] - b[1]);
    this.signers = signersAndBitPosition.map((value) => value[0]);
    this.signerIndicies = signersAndBitPosition.map((value) => value[1]);
    this.signaturesBitmap = this.publicKey.createBitmap({ bits: bitPositions });
  }

  /**
   * Static constructor to create a MultiKeyAccount using the provided public keys and signers.
   *
   * @param args - The arguments for creating a MultiKeyAccount.
   * @param args.publicKeys - The N public keys of the MultiKeyAccount.
   * @param args.signaturesRequired - The number of signatures required to authorize a transaction.
   * @param args.signers - An array of M signers that will be used to sign the transaction.
   * @returns MultiKeyAccount - The newly created MultiKeyAccount.
   * @group Implementation
   * @category Account (On-Chain Model)
   */
  static fromPublicKeysAndSigners(args: {
    publicKeys: PublicKey[];
    signaturesRequired: number;
    signers: Account[];
  }): MultiKeyAccount {
    const { publicKeys, signaturesRequired, signers } = args;
    const multiKey = new MultiKey({ publicKeys, signaturesRequired });
    return new MultiKeyAccount({ multiKey, signers });
  }

  /**
   * Determines if the provided account is a multi-key account.
   *
   * @param account - The account to check.
   * @returns A boolean indicating whether the account is a multi-key account.
   * @group Implementation
   * @category Account (On-Chain Model)
   */
  static isMultiKeySigner(account: Account): account is MultiKeyAccount {
    return account instanceof MultiKeyAccount;
  }

  /**
   * Sign a message using the account's signers and return an AccountAuthenticator containing the signature along with the
   * account's public key.
   * @param message - The signing message, represented as binary input in hexadecimal format.
   * @returns An instance of AccountAuthenticatorMultiKey that includes the signature and the public key.
   * @group Implementation
   * @category Account (On-Chain Model)
   */
  signWithAuthenticator(message: HexInput): AccountAuthenticatorMultiKey {
    return new AccountAuthenticatorMultiKey(this.publicKey, this.sign(message));
  }

  /**
   * Sign a transaction using the account's signers, returning an AccountAuthenticator that contains the signature and the
   * account's public key.
   * @param transaction - The raw transaction to be signed.
   * @returns An AccountAuthenticatorMultiKey containing the signature of the transaction along with the account's public key.
   * @group Implementation
   * @category Account (On-Chain Model)
   */
  signTransactionWithAuthenticator(transaction: AnyRawTransaction): AccountAuthenticatorMultiKey {
    return new AccountAuthenticatorMultiKey(this.publicKey, this.signTransaction(transaction));
  }

  /**
   * Waits for any proofs on KeylessAccount signers to be fetched. This ensures that signing with the KeylessAccount does not
   * fail due to missing proofs.
   * @return {Promise<void>} A promise that resolves when all proofs have been fetched.
   * @group Implementation
   * @category Account (On-Chain Model)
   */
  async waitForProofFetch(): Promise<void> {
    const keylessSigners = this.signers.filter(
      (signer) => signer instanceof AbstractKeylessAccount,
    ) as AbstractKeylessAccount[];
    const promises = keylessSigners.map(async (signer) => signer.waitForProofFetch());
    await Promise.all(promises);
  }

  /**
<<<<<<< HEAD
   * Sign the given data using the MultiKeyAccount's signers.
   * @param data - The data to be signed in HexInput format.
   * @returns MultiKeySignature - The resulting multi-key signature.
   * @group Implementation
   * @category Account (On-Chain Model)
=======
   * Validates that the Keyless Account can be used to sign transactions.
   * @return
   */
  async checkKeylessAccountValidity(aptosConfig: AptosConfig): Promise<void> {
    const keylessSigners = this.signers.filter(
      (signer) => signer instanceof AbstractKeylessAccount,
    ) as AbstractKeylessAccount[];
    const promises = keylessSigners.map((signer) => signer.checkKeylessAccountValidity(aptosConfig));
    await Promise.all(promises);
  }

  /**
   * Sign the given message using the MultiKeyAccount's signers
   * @param message in HexInput format
   * @returns MultiKeySignature
>>>>>>> a3012683
   */
  sign(data: HexInput): MultiKeySignature {
    const signatures = [];
    for (const signer of this.signers) {
      signatures.push(signer.sign(data));
    }
    return new MultiKeySignature({ signatures, bitmap: this.signaturesBitmap });
  }

  /**
   * Sign the given transaction using the MultiKeyAccount's signers.
   * This function aggregates signatures from all signers associated with the MultiKeyAccount.
   *
   * @param transaction - The transaction to be signed.
   * @returns MultiKeySignature - An object containing the aggregated signatures and a bitmap of the signatures.
   * @group Implementation
   * @category Account (On-Chain Model)
   */
  signTransaction(transaction: AnyRawTransaction): MultiKeySignature {
    const signatures = [];
    for (const signer of this.signers) {
      signatures.push(signer.signTransaction(transaction));
    }
    return new MultiKeySignature({ signatures, bitmap: this.signaturesBitmap });
  }

  /**
   * Verify the given message and signature with the public keys.
   *
   * This function checks if the provided signatures are valid for the given message using the corresponding public keys.
   *
   * @param args - The arguments for verifying the signature.
   * @param args.message - The raw message data in HexInput format.
   * @param args.signature - The signed message MultiKeySignature containing multiple signatures.
   * @returns A boolean indicating whether the signatures are valid for the message.
   * @group Implementation
   * @category Account (On-Chain Model)
   */
  verifySignature(args: VerifyMultiKeySignatureArgs): boolean {
    const { message, signature } = args;
    const isSignerIndicesSorted = this.signerIndicies.every(
      (value, i) => i === 0 || value >= this.signerIndicies[i - 1],
    );
    if (!isSignerIndicesSorted) {
      return false;
    }
    for (let i = 0; i < signature.signatures.length; i += 1) {
      const singleSignature = signature.signatures[i];
      const publicKey = this.publicKey.publicKeys[this.signerIndicies[i]];
      if (!publicKey.verifySignature({ message, signature: singleSignature })) {
        return false;
      }
    }
    return true;
  }
}<|MERGE_RESOLUTION|>--- conflicted
+++ resolved
@@ -181,15 +181,10 @@
   }
 
   /**
-<<<<<<< HEAD
-   * Sign the given data using the MultiKeyAccount's signers.
-   * @param data - The data to be signed in HexInput format.
-   * @returns MultiKeySignature - The resulting multi-key signature.
-   * @group Implementation
-   * @category Account (On-Chain Model)
-=======
    * Validates that the Keyless Account can be used to sign transactions.
    * @return
+   * @group Implementation
+   * @category Account (On-Chain Model)
    */
   async checkKeylessAccountValidity(aptosConfig: AptosConfig): Promise<void> {
     const keylessSigners = this.signers.filter(
@@ -201,9 +196,10 @@
 
   /**
    * Sign the given message using the MultiKeyAccount's signers
-   * @param message in HexInput format
+   * @param data - The data to be signed in HexInput format.
    * @returns MultiKeySignature
->>>>>>> a3012683
+   * @group Implementation
+   * @category Account (On-Chain Model)
    */
   sign(data: HexInput): MultiKeySignature {
     const signatures = [];
